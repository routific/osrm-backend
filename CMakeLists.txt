cmake_minimum_required(VERSION 2.6)
project(OSRM)
set(CMAKE_EXPORT_COMPILE_COMMANDS ON)
include(FindPackageHandleStandardArgs)

list(APPEND CMAKE_MODULE_PATH "${CMAKE_SOURCE_DIR}/cmake")
include(GetGitRevisionDescription)
git_describe(GIT_DESCRIPTION)

set(CMAKE_MODULE_PATH ${CMAKE_MODULE_PATH} ${CMAKE_CURRENT_SOURCE_DIR}/cmake)

set(bitness 32)
if(CMAKE_SIZEOF_VOID_P EQUAL 8)
  set(bitness 64)
  message(STATUS "Building on a 64 bit system")
else()
  message(WARNING "Building on a 32 bit system is unsupported")
endif()

add_custom_command(OUTPUT ${CMAKE_SOURCE_DIR}/Util/UUID.cpp UUID.cpp.alwaysbuild
  COMMAND ${CMAKE_COMMAND} -DSOURCE_DIR=${CMAKE_SOURCE_DIR}
    -P ${CMAKE_CURRENT_SOURCE_DIR}/cmake/UUID-Config.cmake
  DEPENDS
    ${CMAKE_SOURCE_DIR}/Util/UUID.cpp.in
  	${CMAKE_SOURCE_DIR}/cmake/UUID-Config.cmake
  COMMENT "Configuring UUID.cpp"
  VERBATIM)

add_custom_target(UUIDConfigure DEPENDS ${CMAKE_SOURCE_DIR}/Util/UUID.cpp )

set(BOOST_COMPONENTS filesystem iostreams program_options regex system thread)

configure_file(Util/GitDescription.cpp.in ${CMAKE_SOURCE_DIR}/Util/GitDescription.cpp)
file(GLOB ExtractorGlob Extractor/*.cpp)
set(ExtractorSources extractor.cpp ${ExtractorGlob})
add_executable(osrm-extract ${ExtractorSources} )

file( GLOB PrepareGlob Contractor/*.cpp DataStructures/HilbertValue.cpp)
set( PrepareSources prepare.cpp ${PrepareGlob} )
add_executable( osrm-prepare ${PrepareSources} )

file(GLOB ServerGlob Server/*.cpp)
file(GLOB DescriptorGlob Descriptors/*.cpp)
file(GLOB DatastructureGlob DataStructures/SearchEngineData.cpp)
file(GLOB CoordinateGlob DataStructures/Coordinate.cpp)
file(GLOB AlgorithmGlob Algorithms/*.cpp)
file(GLOB HttpGlob Server/Http/*.cpp)
file(GLOB LibOSRMGlob Library/*.cpp)

set(OSRMSources ${LibOSRMGlob} ${DescriptorGlob} ${DatastructureGlob} ${CoordinateGlob} ${AlgorithmGlob} ${HttpGlob})
add_library( OSRM SHARED ${OSRMSources} )
add_library( UUID STATIC Util/UUID.cpp )
add_library( GITDESCRIPTION STATIC Util/GitDescription.cpp )
add_dependencies( UUID UUIDConfigure )
add_dependencies( GITDESCRIPTION GIT_DESCRIPTION )

add_executable(osrm-routed routed.cpp ${ServerGlob})
set_target_properties(osrm-routed PROPERTIES COMPILE_FLAGS -DROUTED)
add_executable(osrm-datastore datastore.cpp ${CoordinateGlob})

# Check the release mode
if(NOT CMAKE_BUILD_TYPE MATCHES Debug)
	set(CMAKE_BUILD_TYPE Release)
endif(NOT CMAKE_BUILD_TYPE MATCHES Debug)
if(CMAKE_BUILD_TYPE MATCHES Debug)
    message(STATUS "Configuring OSRM in debug mode")
endif(CMAKE_BUILD_TYPE MATCHES Debug)
if(CMAKE_BUILD_TYPE MATCHES Release)
    message(STATUS "Configuring OSRM in release mode")
endif(CMAKE_BUILD_TYPE MATCHES Release)

# Configuring compilers
if ("${CMAKE_CXX_COMPILER_ID}" STREQUAL "Clang")
	# using Clang
<<<<<<< HEAD
	set(CMAKE_CXX_FLAGS "-Wall -Wno-unknown-pragmas -Wno-unneeded-internal-declaration -pedantic -fPIC")
	message(STATUS "OpenMP parallelization not available using clang++")
elseif ("${CMAKE_CXX_COMPILER_ID}" STREQUAL "GNU")
	# using GCC
	set(CMAKE_CXX_FLAGS "-Wall -fopenmp -pedantic -fPIC")
elseif ("${CMAKE_CXX_COMPILER_ID}" STREQUAL "Intel")
	# using Intel C++
	set(CMAKE_CXX_FLAGS "-static-intel -wd10237 -Wall -openmp -ipo -fPIC")
=======
	set(CMAKE_CXX_FLAGS "${CMAKE_CXX_FLAGS} -Wall -Wno-unknown-pragmas -Wno-unneeded-internal-declaration")
	message(STATUS "OpenMP parallelization not available using clang++")
elseif ("${CMAKE_CXX_COMPILER_ID}" STREQUAL "GNU")
	# using GCC
	set(CMAKE_CXX_FLAGS "${CMAKE_CXX_FLAGS} -Wall -fopenmp -pedantic")
elseif ("${CMAKE_CXX_COMPILER_ID}" STREQUAL "Intel")
	# using Intel C++
	set(CMAKE_CXX_FLAGS "${CMAKE_CXX_FLAGS} -static-intel -wd10237 -Wall -openmp -ipo")
>>>>>>> 13bc41fc
elseif ("${CMAKE_CXX_COMPILER_ID}" STREQUAL "MSVC")
	# using Visual Studio C++
endif()

# Configuring other platform dependencies
if(APPLE)
	SET(CMAKE_OSX_ARCHITECTURES "x86_64")
	message(STATUS "Set Architecture to x64 on OS X")
    EXEC_PROGRAM(uname ARGS -v  OUTPUT_VARIABLE DARWIN_VERSION)
    STRING(REGEX MATCH "[0-9]+" DARWIN_VERSION ${DARWIN_VERSION})
    IF (DARWIN_VERSION GREATER 12)
        MESSAGE(STATUS "Activating -std=c++11 flag for >= OS X 10.9")
        set(CMAKE_CXX_FLAGS "${CMAKE_CXX_FLAGS} -std=c++11 -stdlib=libc++")
    ENDIF (DARWIN_VERSION GREATER 12)
endif()

if(UNIX AND NOT APPLE)
    target_link_libraries( osrm-datastore rt )
    target_link_libraries( OSRM rt )
endif(UNIX AND NOT APPLE)

#Check Boost
set(BOOST_MIN_VERSION "1.46.0")
find_package( Boost ${BOOST_MIN_VERSION} COMPONENTS ${BOOST_COMPONENTS} REQUIRED )
if (NOT Boost_FOUND)
      message(FATAL_ERROR "Fatal error: Boost (version >= 1.46.0) required.\n")
endif (NOT Boost_FOUND)
include_directories(${Boost_INCLUDE_DIRS})

IF( APPLE )
	target_link_libraries( OSRM ${Boost_LIBRARIES} UUID )
ELSE( APPLE )
	target_link_libraries( OSRM ${Boost_LIBRARIES} )
ENDIF( APPLE )

target_link_libraries( osrm-extract ${CoordinateGlob} ${Boost_LIBRARIES} UUID GITDESCRIPTION )
target_link_libraries( osrm-prepare ${CoordinateGlob} ${Boost_LIBRARIES} UUID GITDESCRIPTION )
target_link_libraries( osrm-routed ${Boost_LIBRARIES} OSRM UUID GITDESCRIPTION )
target_link_libraries( osrm-datastore ${Boost_LIBRARIES} UUID GITDESCRIPTION )

find_package ( BZip2 REQUIRED )
include_directories(${BZIP_INCLUDE_DIRS})
target_link_libraries (osrm-extract ${BZIP2_LIBRARIES})

find_package( ZLIB REQUIRED )
include_directories(${ZLIB_INCLUDE_DIRS})
target_link_libraries (osrm-extract ${ZLIB_LIBRARY})
target_link_libraries (osrm-routed ${ZLIB_LIBRARY})

find_package( Threads REQUIRED )
target_link_libraries (osrm-extract ${Threads_LIBRARY})

find_package( Lua52 )
IF ( NOT LUA52_FOUND )
  find_package( Lua51 REQUIRED )
  IF (NOT APPLE)
    find_package( LuaJIT 5.1 )
  ENDIF ( NOT APPLE )
ELSE( NOT LUA52_FOUND )
  IF(NOT APPLE)
    find_package( LuaJIT 5.2 )
  ENDIF(NOT APPLE)
ENDIF( NOT LUA52_FOUND )

IF ( LUAJIT_FOUND )
  target_link_libraries( osrm-extract ${LUAJIT_LIBRARIES} )
  target_link_libraries( osrm-prepare ${LUAJIT_LIBRARIES} )
ELSE ()
  target_link_libraries( osrm-extract ${LUA_LIBRARY} )
  target_link_libraries( osrm-prepare ${LUA_LIBRARY} )
ENDIF ()
include_directories(${LUA_INCLUDE_DIR})

find_package( LibXml2 REQUIRED )
include_directories(${LIBXML2_INCLUDE_DIR})
target_link_libraries (osrm-extract ${LIBXML2_LIBRARIES})

find_package( Luabind REQUIRED )
include_directories(${LUABIND_INCLUDE_DIR})
target_link_libraries (osrm-extract ${LUABIND_LIBRARY})
target_link_libraries (osrm-prepare ${LUABIND_LIBRARY})

find_package( Protobuf REQUIRED )
include_directories(${PROTOBUF_INCLUDE_DIRS})
target_link_libraries (osrm-extract ${PROTOBUF_LIBRARY})
target_link_libraries (osrm-prepare ${PROTOBUF_LIBRARY})

find_package( STXXL REQUIRED )
include_directories(${STXXL_INCLUDE_DIR})
target_link_libraries (OSRM ${STXXL_LIBRARY})
target_link_libraries (osrm-extract ${STXXL_LIBRARY})
target_link_libraries (osrm-prepare ${STXXL_LIBRARY})

find_package( OSMPBF REQUIRED )
include_directories(${OSMPBF_INCLUDE_DIR})
target_link_libraries (osrm-extract ${OSMPBF_LIBRARY})
target_link_libraries (osrm-prepare ${OSMPBF_LIBRARY})

if(WITH_TOOLS)
	message(STATUS "Activating OSRM internal tools")
	find_package( GDAL )
	if(GDAL_FOUND)
		add_executable(osrm-components Tools/componentAnalysis.cpp)
		include_directories(${GDAL_INCLUDE_DIR})
		target_link_libraries(
			osrm-components ${GDAL_LIBRARIES} ${Boost_LIBRARIES} UUID GITDESCRIPTION ${CoordinateGlob}
		)
	endif(GDAL_FOUND)
	add_executable ( osrm-cli Tools/simpleclient.cpp)
	target_link_libraries( osrm-cli ${Boost_LIBRARIES} OSRM UUID GITDESCRIPTION)
    add_executable ( osrm-io-benchmark Tools/io-benchmark.cpp )
    target_link_libraries( osrm-io-benchmark ${Boost_LIBRARIES} GITDESCRIPTION)
    add_executable ( osrm-unlock-all Tools/unlock_all_mutexes.cpp )
    target_link_libraries( osrm-unlock-all ${Boost_LIBRARIES} GITDESCRIPTION)
    if(UNIX AND NOT APPLE)
        target_link_libraries( osrm-unlock-all rt )
    endif(UNIX AND NOT APPLE)
endif(WITH_TOOLS)

install (TARGETS osrm-extract DESTINATION bin)
install (TARGETS osrm-prepare DESTINATION bin)
install (TARGETS osrm-datastore DESTINATION bin)
install (TARGETS osrm-routed DESTINATION bin)
install (TARGETS OSRM DESTINATION lib)<|MERGE_RESOLUTION|>--- conflicted
+++ resolved
@@ -72,25 +72,14 @@
 # Configuring compilers
 if ("${CMAKE_CXX_COMPILER_ID}" STREQUAL "Clang")
 	# using Clang
-<<<<<<< HEAD
-	set(CMAKE_CXX_FLAGS "-Wall -Wno-unknown-pragmas -Wno-unneeded-internal-declaration -pedantic -fPIC")
+	set(CMAKE_CXX_FLAGS "${CMAKE_CXX_FLAGS} -Wall -Wno-unknown-pragmas -Wno-unneeded-internal-declaration -pedantic -fPIC")
 	message(STATUS "OpenMP parallelization not available using clang++")
 elseif ("${CMAKE_CXX_COMPILER_ID}" STREQUAL "GNU")
 	# using GCC
-	set(CMAKE_CXX_FLAGS "-Wall -fopenmp -pedantic -fPIC")
+	set(CMAKE_CXX_FLAGS "${CMAKE_CXX_FLAGS} -Wall -fopenmp -pedantic -fPIC")
 elseif ("${CMAKE_CXX_COMPILER_ID}" STREQUAL "Intel")
 	# using Intel C++
-	set(CMAKE_CXX_FLAGS "-static-intel -wd10237 -Wall -openmp -ipo -fPIC")
-=======
-	set(CMAKE_CXX_FLAGS "${CMAKE_CXX_FLAGS} -Wall -Wno-unknown-pragmas -Wno-unneeded-internal-declaration")
-	message(STATUS "OpenMP parallelization not available using clang++")
-elseif ("${CMAKE_CXX_COMPILER_ID}" STREQUAL "GNU")
-	# using GCC
-	set(CMAKE_CXX_FLAGS "${CMAKE_CXX_FLAGS} -Wall -fopenmp -pedantic")
-elseif ("${CMAKE_CXX_COMPILER_ID}" STREQUAL "Intel")
-	# using Intel C++
-	set(CMAKE_CXX_FLAGS "${CMAKE_CXX_FLAGS} -static-intel -wd10237 -Wall -openmp -ipo")
->>>>>>> 13bc41fc
+	set(CMAKE_CXX_FLAGS "${CMAKE_CXX_FLAGS} -static-intel -wd10237 -Wall -openmp -ipo -fPIC")
 elseif ("${CMAKE_CXX_COMPILER_ID}" STREQUAL "MSVC")
 	# using Visual Studio C++
 endif()

--- conflicted
+++ resolved
@@ -1,111 +1,14 @@
 language: cpp
-<<<<<<< HEAD
-
-env:
-  global:
-    - OSRM_TIMEOUT: 60
-    - OSRM_PORT: 5000
-
-git:
-  depth: 10
-  submodules: false
-
-cache:
-  bundler: true
-  directories:
-  - $HOME/.ccache
-
-matrix:
-  include:
-    # Linux + mason packages
-    - os: linux
-      compiler: gcc
-      env: BUILD_TYPE=MASON JOBS=3
-      sudo: false
-      addons:
-        apt:
-          sources: ['ubuntu-toolchain-r-test']
-          packages: ['g++-4.8']
-    # Linux + apt packages + extra tools
-    - os: linux
-      compiler: gcc
-      env: BUILD_TYPE=LINUX_DEBIAN CMAKEOPTIONS="-DBUILD_SHARED_LIBS=ON -DBUILD_TOOLS=1" JOBS=2
-      sudo: required
-      addons:
-        apt:
-          sources: ['ubuntu-toolchain-r-test','boost-latest']
-          packages: ['g++-4.8','protobuf-compiler','libprotobuf-dev','libbz2-dev','libxml2-dev','zlib1g-dev','lua5.1','liblua5.1-0-dev','libgdal1-dev']
-    # Linux + apt packages + debug build
-    - os: linux
-      compiler: gcc
-      env: BUILD_TYPE=LINUX_DEBIAN TARGET=Debug JOBS=1
-      sudo: required
-      addons:
-        apt:
-          sources: ['ubuntu-toolchain-r-test','boost-latest']
-          packages: ['g++-4.8','protobuf-compiler','libprotobuf-dev','libbz2-dev','libxml2-dev','zlib1g-dev','lua5.1','liblua5.1-0-dev','libgdal1-dev']
-    # Coverage on OSX (because clang++ on OS X is less likely to be OOM killed)
-    - os: osx
-      compiler: clang
-      env: BUILD_TYPE=MASON COVERAGE=true TARGET=Debug JOBS=4
-      sudo: false
-    # OS X + mason packages
-    - os: osx
-      compiler: clang
-      env: BUILD_TYPE=MASON JOBS=6
-      sudo: false
-
-before_install:
- - source ./scripts/setup_compiler.sh
- - source ./scripts/install_deps.sh
- - source ./scripts/configure_osrm.sh
-
-install:
- - make -j${JOBS}
- - make tests -j${JOBS}
- - make benchmarks -j${JOBS}
- - ./datastructure-tests
- - ./algorithm-tests
-
-before_script:
- - cd ..
- - rvm use 1.9.3
- - bundle install --jobs=3
-
-script:
- - cucumber -p verify
- - ./scripts/coverage_report.sh
-=======
 sudo: required
 dist: trusty
 
 notifications:
   email: false
->>>>>>> bb06bfbb
 
 branches:
   only:
     - master
     - develop
-<<<<<<< HEAD
-    - masonize
-
-notifications:
- slack: mapbox:PRWTij9HAHnj6pQMDGjqzbfW
- irc:
-  channels:
-    - irc.oftc.net#osrm
-  on_success: change
-  on_failure: always
-  use_notice: true
-  skip_join: false
-
-  recipients:
-    - patrick@mapbox.com
-  email:
-    on_success: change
-    on_failure: never       # revert this once it works
-=======
 
 matrix:
   include:
@@ -250,5 +153,4 @@
   - mkdir example/build && cd example/build
   - cmake ..
   - make
-  - ./osrm-example ../../test/data/berlin-latest.osrm
->>>>>>> bb06bfbb
+  - ./osrm-example ../../test/data/berlin-latest.osrm